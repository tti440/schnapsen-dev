from abc import ABC, abstractmethod
from dataclasses import dataclass, field
from enum import Enum
from random import Random
from typing import Iterable, List, Optional, Tuple, Union, cast, Any
from .deck import CardCollection, OrderedCardCollection, Card, Rank, Suit
import itertools


class Bot(ABC):
    """
    The Bot baseclass. Derive your own bots from this class and implement the get_move method to use it in games.

    Besides the get_move method, it is also possible to override notify_trump_exchange and notify_game_end to get notified when these events happen.
    """
    @abstractmethod
    def get_move(self, state: 'PlayerPerspective', leader_move: Optional['Move']) -> 'Move':
        """
        Get the move this Bot wants to play.
        If this Bot is leading, the leader_move will be None. If this both is following, the leader_move will contain the move the opponent just played
        """
        pass

    def notify_trump_exchange(self, move: 'Trump_Exchange') -> None:
        """
        Overide this method to get notified about trump exchanges. Note that this only notifies about the other bots exchanges.

        :param move: the Trump Exchange move that was played.
        """
        pass

    def notify_game_end(self, won: bool, state: 'PlayerPerspective') -> None:
        """
        Override this method to get notified about the end of the game.

        :param won: Did this bot win the game?
        :param state: The final state of the game.
        """
        pass


class Move(ABC):
    """
    A single move during a game. There are several types of move possible: normal moves, trump exchanges, and marriages. They are implmented in classes inheriting from this class.
    """

    cards: List[Card]  # implementation detail: The creation of this list is defered to the derived classes in _cards()
    """The cards played in this move"""

    def is_marriage(self) -> bool:
        """
        Is this Move a marriage?

        :returns: a bool indicating whether this move is a marriage
        """
        return False

    def is_trump_exchange(self) -> bool:
        """
        Is this Move a trump exchange move?

        :returns: a bool indicating whether this move is a trump exchange
        """
        return False

    def __getattribute__(self, __name: str) -> Any:
        if __name == "cards":
            # We call the method to compute the card list
            return object.__getattribute__(self, "_cards")()
        return object.__getattribute__(self, __name)

    @abstractmethod
    def _cards(self) -> Iterable[Card]:
        pass


@dataclass(frozen=True)
class Trump_Exchange(Move):
    """A move that implements the exchange of the trump card for a Jack of the same suit."""

    jack: Card
    """The Jack which will be placed at the bottom of the Talon"""

    def __post_init__(self) -> None:
        assert self.jack.rank is Rank.JACK

    def is_trump_exchange(self) -> bool:
        return True

    def _cards(self) -> Iterable[Card]:
        return [self.jack]

    def __repr__(self) -> str:
        return f"Trump_Exchange(jack={self.jack})"


@dataclass(frozen=True)
class RegularMove(Move):
    """A regular move in the game"""

    card: Card
    """The card which is played"""

    def _cards(self) -> Iterable[Card]:
        return [self.card]

    @staticmethod
    def from_cards(cards: Iterable[Card]) -> Iterable[Move]:
        """Create an iterable of Moves from an iterable of cards."""
        return [RegularMove(card) for card in cards]

    def as_regular_move(self) -> 'RegularMove':
        return self

    def __repr__(self) -> str:
        return f"RegularMove(card={self.card})"


@dataclass(frozen=True)
class Marriage(Move):
    """
    A Move representing a marriage in the game. This move has two cards, a king and a queen of the same suit.
    Right after the marriage is played, the player must play either the queen or the king.
    Because it can only be beneficial to play the queen, it is chosen automatically.
    This Regular move is part of this Move already and does not have to be played separatly.
    """
    queen_card: Card
    """The queen card of this marriage"""
    king_card: Card
    """The king card of this marriage"""
    suit: Suit = field(init=False, repr=False, hash=False)
    """The suit of this marriage, gets derived from the suit of the queen and king."""

    def __post_init__(self) -> None:
        assert self.queen_card.rank is Rank.QUEEN
        assert self.king_card.rank is Rank.KING
        assert self.queen_card.suit == self.king_card.suit
        object.__setattr__(self, "suit", self.queen_card.suit)

    def is_marriage(self) -> bool:
        return True

    def as_regular_move(self) -> RegularMove:
        # TODO this limits you to only have the queen to play after a marriage, while in general you would ahve a choice
        return RegularMove(self.queen_card)

    def _cards(self) -> Iterable[Card]:
        return [self.queen_card, self.king_card]

    def __repr__(self) -> str:
        return f"Marriage(queen_card={self.queen_card}, king_card={self.king_card})"


class Hand(CardCollection):
    """Representing the cards in the hand of a player. These are the cards which the player can see and which he can play with in the turn."""

    def __init__(self, cards: Iterable[Card], max_size: int = 5) -> None:
        """
        Create a hand containing the cards.

        :param cards: The cards to be added to the hand
        :param max_size: The maximum number of cards the hand can contain. If the number of cards goes beyond, an Exception is raised.
        """
        self.max_size = max_size
        cards = list(cards)
        assert len(cards) <= max_size, f"The number of cards {len(cards)} is larger than the maximum number fo allowed cards {max_size}"
        self.cards = cards

    def remove(self, card: Card) -> None:
        """Remove one occurence of the card from this hand"""
        try:
            self.cards.remove(card)
        except ValueError:
            raise Exception(f"Trying to remove a card from the hand which is not in the hand. Hand is {self.cards}, trying to remove {card}")

    def add(self, card: Card) -> None:
        """
        Add a card to the Hand

        :param card:  The card to be added to the hand
        """
        assert len(self.cards) < self.max_size, "Adding one more card to the hand will cause a hand with too many cards"
        self.cards.append(card)

    def has_cards(self, cards: Iterable[Card]) -> bool:
        """
        Are all the cards contained in this Hand?

        :param cards: An iterable of cards which need to be checked
        :returns: Whether all cards in the provided iterable are in this Hand
        """
        return all([card in self.cards for card in cards])

    def copy(self) -> 'Hand':
        """
        Create a deep copy of this Hand

        :returns: A deep copy of this hand. Changes to the original will not affect the copy and vice versa.
        """
        return Hand(list(self.cards), max_size=self.max_size)

    def is_empty(self) -> bool:
        """
        Is the Hand emoty?

        :returns: A bool indicating whether the hand is empty
        """
        return len(self.cards) == 0

    def get_cards(self) -> List[Card]:
        return list(self.cards)

    def filter_suit(self, suit: Suit) -> Iterable[Card]:
        results = [card for card in self.cards if card.suit is suit]
        return results

    def filter_rank(self, rank: Rank) -> Iterable[Card]:
        results = [card for card in self.cards if card.rank is rank]
        return results

    def __repr__(self) -> str:
        return f"Hand(cards={self.cards}, max_size={self.max_size})"


class Talon(OrderedCardCollection):

    def __init__(self, cards: Iterable[Card], trump_suit: Optional[Suit] = None) -> None:
        """
        The cards of the Talon. The last card of the iterable is the bottommost card.
        The first one is the top card (which will be taken is a card is drawn)
        The Trump card is at the bottom of the Talon.
        The trump_suit can also be specified explicitly, which is important when the Talon is empty.
        If the trump_suit is specified and there are cards, then the suit of the bottommost card must be the same.

        :param cards: The cards to be put on this talon
        :param trump_suit: The trump suit of the Talon, important if there are no more cards to be taken.
        """
        if cards:
            trump_card_suit = list(cards)[-1].suit
            assert not trump_suit or trump_card_suit == trump_suit, "If the trump suit is specified, and there are cards on the talon, the suit must be the same!"
            self.__trump_suit = trump_card_suit
        else:
            assert trump_suit
            self.__trump_suit = trump_suit

        super().__init__(cards)

    def copy(self) -> 'Talon':
        # We do not need to make a copy of the cards as this happend in the constructor of Talon.
        return Talon(self._cards, self.__trump_suit)

    def trump_exchange(self, new_trump: Card) -> Card:
        """
        perfom a trump-jack exchange. The card to be put as the trump card must be a Jack of the same suit.
        As a result, this Talon changed: the old trump is removed and the new_trump is at the bottom of the Talon

        We also require that there must be two cards on the Talon, which is always the case in a normal game of Schnapsen

        :param new_trump: The card to be put. It must be a Jack of the same suit as the card at the bottom

        """
        assert new_trump.rank is Rank.JACK
        assert len(self._cards) >= 2
        assert new_trump.suit is self._cards[-1].suit
        old_trump = self._cards.pop(len(self._cards) - 1)
        self._cards.append(new_trump)
        return old_trump

    def draw_cards(self, amount: int) -> Iterable[Card]:
        """Draw a card from this Talon. This does not change the talon, btu rather returns a talon with the change applied and the card drawn"""
        assert len(self._cards) >= amount, f"There are only {len(self._cards)} on the Talon, but {amount} cards are requested"
        draw = self._cards[:amount]
        self._cards = self._cards[amount:]
        return draw

    def trump_suit(self) -> Suit:
        """Return the suit of the trump card, i.e., the bottommost card.
        This still works, even when the Talon has become empty.
        """
        return self.__trump_suit

    def trump_card(self) -> Optional[Card]:
        """Returns the current trump card, i.e., the bottommost card.
        Or None in case this Talon is empty
        """
        if len(self._cards) > 0:
            return self._cards[-1]
        else:
            return None

    def __repr__(self) -> str:
        return f"Talon(cards={self._cards}, trump_suit={self.__trump_suit})"


@dataclass(frozen=True)
class Trick(ABC):
    """
    A complete trick. This is, the move of the leader and if that was not an exchange, the move of the follower.
    """

    cards: Iterable[Card] = field(init=False, repr=False, hash=False)
    """All cards used as part of this trick. This includes cards used in marriages"""

    @abstractmethod
    def is_trump_exchange(self) -> bool:
        """
        Returns True if this is a trump exchange

        :returns: True in case this was a trump exchange
        """

    @abstractmethod
    def as_partial(self) -> 'PartialTrick':
        """
        Returns the first part of this trick. Raises an Exceptption if this is not a Trick with two parts
        """

    def __getattribute__(self, __name: str) -> Any:
        if __name == "cards":
            # We call the method to compute the card list
            return object.__getattribute__(self, "_cards")()
        return object.__getattribute__(self, __name)

    @abstractmethod
    def _cards(self) -> Iterable[Card]:
        pass


@dataclass(frozen=True)
class ExchangeTrick(Trick):
    exchange: Trump_Exchange
    """A trump exchange by the leading player"""

    trump_card: Card
    """The card at the bottom of the talon"""

    def is_trump_exchange(self) -> bool:
        return True

    def as_partial(self) -> 'PartialTrick':
        raise Exception("An Exchange Trick does not have a first part")

    def _cards(self) -> Iterable[Card]:
        exchange = self.exchange.cards
        exchange.append(self.trump_card)
        return exchange


@dataclass(frozen=True)
class PartialTrick:
    """
    A partial trick is the move(s) played by the leading player.
    """
    leader_move: Union[RegularMove, Marriage]
    """The move played by the leader of the trick"""

    def is_trump_exchange(self) -> bool:
        return False

    def __repr__(self) -> str:
        return f"PartialTrick(leader_move={self.leader_move})"


@dataclass(frozen=True)
class RegularTrick(Trick, PartialTrick):
    """
    A regular trick, with a move by the leader and a move by the follower
    """
    follower_move: RegularMove
    """The move played by the follower"""

    def is_trump_exchange(self) -> bool:
        return False

    def as_partial(self) -> PartialTrick:
        return PartialTrick(self.leader_move)

    def _cards(self) -> Iterable[Card]:
        return itertools.chain(self.leader_move.cards, self.follower_move.cards)

    def __repr__(self) -> str:
        return f"RegularTrick(leader_move={self.leader_move}, follower_move={self.follower_move})"


@dataclass(frozen=True)
class Score:
    """
    The score of one of the bots. This consists of the current points and potential pending points because of an earlier played marriage.
    Note that the socre object is immutable and supports the `+` operator, so it can be used somewhat as a usual number.
    """
    direct_points: int = 0
    """The current number of points"""
    pending_points: int = 0
    """Points to be applied in the future because of a past marriage"""

    def __add__(self, other: 'Score') -> 'Score':
        """
        Adds two scores together. Direct points and pending points are added separately.

        :param other:  The score to be added to the current one.
        :returns: A new score object with the points of the current score and the other combined
        """
        total_direct_points = self.direct_points + other.direct_points
        total_pending_points = self.pending_points + other.pending_points
        return Score(total_direct_points, total_pending_points)

    def redeem_pending_points(self) -> 'Score':
        """
        Redeem the pending points

        :returns: A new score object with the pending points added to the direct points and the pending points set to zero.
        """
        return Score(direct_points=self.direct_points + self.pending_points, pending_points=0)

    def __repr__(self) -> str:
        return f"Score(direct_points={self.direct_points}, pending_points={self.pending_points})"


class GamePhase(Enum):
    """
    An indicator about the phase of the game. This is used because in Schnapsen, the rules change when the game enters the second phase.
    """
    ONE = 1
    TWO = 2


@dataclass
class BotState:
    """A bot with its implementation and current state in a game"""

    implementation: Bot
    hand: Hand
    score: Score = field(default_factory=Score)
    won_cards: List[Card] = field(default_factory=list)

    def get_move(self, state: 'PlayerPerspective', leader_move: Optional[Move]) -> Move:
        """
        Gets the next move from the bot itself, passing it the state.
        Does a quick check to make sure that the hand has the cards which are played. More advanced checks are performed outside of this call.

        :param state: The PlayerGameState which contains the information on the current state of the game from the perspective of this player
        :returns: The move the both played
        """
        move = self.implementation.get_move(state, leader_move=leader_move)
        # All checks for move are removed from here. There is a chance the implementation returns something wrong, these issues should be captured by the callee, not by this wrapper.
        return move

    def copy(self) -> 'BotState':
        """
        Makes a deep copy of the current state.

        :returns: The deep copy.
        """
        new_bot = BotState(
            implementation=self.implementation,
            hand=self.hand.copy(),
            score=self.score,  # does not need a copy because it is not mutable
            won_cards=list(self.won_cards),
        )
        return new_bot

    def __repr__(self) -> str:
        return f"BotState(implementation={self.implementation}, hand={self.hand}, "\
               f"score={self.score}, won_cards={self.won_cards})"


@dataclass(frozen=True)
class Previous:
    """
    Information about the previous GameState.
    This object can be used to access the history which lead to the current GameState
    """

    state: 'GameState'
    """The previous state of the game. """
    trick: Trick
    """The trick which led to the current Gamestate from the Previous state"""
    leader_remained_leader: bool
    """Did the leader of remain the leader."""


@dataclass
class GameState:
    """
    The current state of the game, as seen by the game engine.
    This contains all information about the positions of the cards, bots, scores, etc.
    The bot must not get direct access to this information because it would allow it to cheat.
    """
    leader: BotState
    """The current leader, i.e., the one who will play the first move in the next trick"""
    follower: BotState
    """The current follower, i.e., the one who will play the second move in the next trick"""
    trump_suit: Suit = field(init=False)
    """The trump suit in this game. This information is also in the Talon."""
    talon: Talon
    """The talon, containing the cards not yet in the hand of the player and the trump card at the bottom"""
    previous: Optional[Previous]
    """The events which led to this GameState, or None, if this is the initial GameState (or previous tricks and states are unknown)"""

    def __getattribute__(self, __name: str) -> Any:
        if __name == "trump_suit":
            # We get it from the talon
            return self.talon.trump_suit()
        return object.__getattribute__(self, __name)

    def copy_for_next(self) -> 'GameState':
        """
        Make a copy of the gamestate, modified such that the previous state is this state, but the previous trick is not filled yet.
        This is used to create a GameState which will be modified to become the next gamestate.
        """
        # We intentionally do no initialize the previous information. It is not known yet
        new_state = GameState(
            leader=self.leader.copy(),
            follower=self.follower.copy(),
            talon=self.talon.copy(),
            previous=None
        )
        return new_state

    def copy_with_other_bots(self, new_leader: Bot, new_follower: Bot) -> 'GameState':
        """
        Make a copy of the gamestate, modified such that the bots are replaced by the provided ones.
        This is used to continue playing an existing GameState with different bots.
        """
        new_state = GameState(
            leader=self.leader.copy(),
            follower=self.follower.copy(),
            talon=self.talon.copy(),
            previous=self.previous
        )
        new_state.leader.implementation = new_leader
        new_state.follower.implementation = new_follower
        return new_state

    def game_phase(self) -> GamePhase:
        """What is the current phase of the game

        :returns: GamePhase.ONE or GamePahse.TWO indicating the current phase
        """
        if self.talon.is_empty():
            return GamePhase.TWO
        else:
            return GamePhase.ONE

    def are_all_cards_played(self) -> bool:
        """Returns True in case the players have played all their cards and the game is has come to an end

        :returns: Wheter all cards have been played
        """
        return self.leader.hand.is_empty() and self.follower.hand.is_empty() and self.talon.is_empty()

    def __repr__(self) -> str:
        return f"GameState(leader={self.leader}, follower={self.follower}, "\
               f"talon={self.talon}, previous={self.previous})"


class PlayerPerspective(ABC):
    """
    The perspective a player has on the state of the game. This only gives access to the partially observable information.
    The Bot gets passed an instance of this class when it gets requested a move by the GamePlayEngine

    This class has several convenience methods to get more information about the current state.
    """

    def __init__(self, state: 'GameState', engine: 'GamePlayEngine') -> None:
        self.__game_state = state
        self.__engine = engine

    @abstractmethod
    def valid_moves(self) -> List[Move]:
        """
        Get a list of all valid moves the bot can play at this point in the game.

        Design note: this could also return an Iterable[Move], but List[Move] was chosen to make the API easier to use.
        """
        pass

    def get_game_history(self) -> list[tuple['PlayerPerspective', Optional[Trick]]]:
        """
        The game history from the perspective of the player. This means all the past PlayerPerspective this bot has seen, and the Tricks played.
        This only provides access to cards the Bot is allowed to see.

        :returns: The PlayerPerspective and Tricks in chronological order, index 0 is the first round played. Only the last Trick will be None.
        The last pair will contain the current PlayerGameState.
        """

        # We reconstruct the history backwards.
        game_state_history: List[Tuple[PlayerPerspective, Optional[Trick]]] = []
        # We first push the current state to the end
        game_state_history.insert(0, (self, None))

        current_leader = self.am_i_leader()
        current = self.__game_state.previous

        while current:
            # If we were leader, and we remained, then we were leader before
            # If we were follower, and we remained, then we were follower before
            # If we were leader, and we did not remain, then we were follower before
            # If we were leader, and we did not remain, then we were leader before
            # This logic gets reflected by the negation of a xor
            current_leader = not current_leader ^ current.leader_remained_leader

            current_player_state: PlayerPerspective
            if current_leader:
                current_player_state = LeaderPerspective(current.state, self.__engine)
            else:  # We are following
                if current.trick.is_trump_exchange():
                    current_player_state = ExchangeFollowerPerspective(current.state, self.__engine)
                else:
                    current_player_state = FollowerPerspective(current.state, self.__engine, current.trick.as_partial().leader_move)
            history_record = (current_player_state, current.trick)
            game_state_history.insert(0, history_record)

            current = current.state.previous
        return game_state_history

    @abstractmethod
    def get_hand(self) -> Hand:
        """Get the cards in the hand of the current player"""
        pass

    @abstractmethod
    def get_my_score(self) -> Score:
        """Get the socre of the current player. The return Score object contains both the direct points and pending points from a marriage."""
        pass

    @abstractmethod
    def get_opponent_score(self) -> Score:
        """Get the socre of the other player. The return Score object contains both the direct points and pending points from a marriage."""
        pass

    def get_trump_suit(self) -> Suit:
        """Get the suit of the trump"""
        return self.__game_state.trump_suit

    def get_trump_card(self) -> Optional[Card]:
        """Get the card which is at the bottom of the talon. Will be None if the talon is empty"""
        return self.__game_state.talon.trump_card()

    def get_talon_size(self) -> int:
        """How many cards are still on the talon?"""
        return len(self.__game_state.talon)

    def get_phase(self) -> GamePhase:
        """What is the pahse of the game? This returns a GamePhase object.
        You can check the phase by checking state.get_phase == GamePhase.ONE
        """
        return self.__game_state.game_phase()

    @abstractmethod
    def get_opponent_hand_in_phase_two(self) -> Hand:
        """If the game is in the second phase, you can get the cards in the hand of the opponent.
        If this gets called, but the second pahse has not started yet, this will throw en Exception
        """
        pass

    @abstractmethod
    def am_i_leader(self) -> bool:
        """Returns True if the bot is the leader of this trick, False if it is a follower."""
        pass

    @abstractmethod
    def get_won_cards(self) -> CardCollection:
        """Get a list of all cards this Bot has won until now."""
        pass

    @abstractmethod
    def get_opponent_won_cards(self) -> CardCollection:
        """Get the list of cards the opponent has won until now."""
        pass

    def __get_own_bot_state(self) -> BotState:
        """Get the internal state object of this bot. This should not be used by a bot."""
        bot: BotState
        if self.am_i_leader():
            bot = self.__game_state.leader
        else:
            bot = self.__game_state.follower
        return bot

    def __get_opponent_bot_state(self) -> BotState:
        """Get the internal state object of the other bot. This should not be used by a bot."""
        bot: BotState
        if self.am_i_leader():
            bot = self.__game_state.follower
        else:
            bot = self.__game_state.leader
        return bot

    def seen_cards(self, leader_move: Optional[Move]) -> CardCollection:
        """Get a list of all cards your bot has seen until now

        :param leader_move: The move made by the leader of the trick. These cards have also been seen until now.
        """
        bot = self.__get_own_bot_state()

        seen_cards: set[Card] = set()  # We make it a set to remove duplicates

        # in own hand
        seen_cards.update(bot.hand)

        # the trump card
        trump = self.get_trump_card()
        if trump:
            seen_cards.add(trump)

        # all cards which were played in Tricks (icludes marriages and Trump exchanges)

        seen_cards.update(self.__past_tricks_cards())
        if leader_move is not None:
            seen_cards.update(leader_move.cards)

        return OrderedCardCollection(seen_cards)

    def __past_tricks_cards(self) -> set[Card]:
        past_cards: set[Card] = set()
        prev = self.__game_state.previous
        while prev:
            past_cards.update(prev.trick.cards)
            prev = prev.state.previous
        return past_cards

    def get_known_cards_of_opponent_hand(self) -> CardCollection:
        """Get all cards which are in the opponents hand, but known to your Bot. This includes cards earlier used in marriages, or a trump exchange.
        All cards in the second pahse of the game."""
        opponent_hand = self.__get_opponent_bot_state().hand
        if self.get_phase() == GamePhase.TWO:
            return opponent_hand
        # We only disclose cards which have been part of a move, i.e., an Exchange or a Marriage
        past_trick_cards = self.__past_tricks_cards()
        return OrderedCardCollection(filter(lambda c: c in past_trick_cards, opponent_hand))

    def get_engine(self) -> 'GamePlayEngine':
        """
        Get the GamePlayEngine in use for the current game.
        This engine can be used to retrieve all information about what kind of game we are playing,
        but can also be used to simulate alternative game rollouts.
        """
        return self.__engine

    def get_state_in_phase_two(self) -> GameState:
        """
        In phase TWO of the game, all information is known, so you can get the complete state

        This removes the real bots from the GameState. If you want to continue the game, provide new Bots. See copy_with_other_bots in the GameState class.
        """

        if self.get_phase() == GamePhase.TWO:
            return self.__game_state.copy_with_other_bots(_DummyBot(), _DummyBot())
        else:
            raise AssertionError("You cannot get the state in phase one")

    def make_assumption(self, leader_move: Optional[Move], rand: Random) -> GameState:
        """
        Takes the current imperfect information state and makes a random guess as to the position of the unknown cards.
        This also takes into account cards seen earlier during marriages played by the opponent, as well as potential trump jack exchanges

        This removes the real bots from the GameState. If you want to continue the game, provide new Bots. See copy_with_other_bots in the GameState class.

        :param leader_move: the optional already executed leader_move in the current trick. This card is guaranteed to be in the hand of the leader in the returned GameState.
        :param rand: the source of random numbers to do the random assignment of unknown cards

        :returns: A perfect information state object.
        """
        opponent_hand = self.__get_opponent_bot_state().hand.copy()

        if leader_move is not None:
            self.__game_state.leader.hand.get_cards()
            assert all([card in opponent_hand for card in leader_move.cards]), f"The specified leader_move {leader_move} is not in the hand of the opponent {opponent_hand}"

        full_state = self.__game_state.copy_with_other_bots(_DummyBot(), _DummyBot())
        if self.get_phase() == GamePhase.TWO:
            return full_state

        seen_cards = self.seen_cards(leader_move)
        full_deck = self.__engine.deck_generator.get_initial_deck()

        unseen_opponent_hand = list(filter(lambda card: card not in seen_cards, opponent_hand))

        talon = full_state.talon
        unseen_talon = list(filter(lambda card: card not in seen_cards, talon))

        unseen_cards = list(filter(lambda card: card not in seen_cards, full_deck))
        rand.shuffle(unseen_cards)

        assert len(unseen_talon) + len(unseen_opponent_hand) == len(unseen_cards), "Logical error. The number of unseen cards in the opponents hand and in the talon must be equal to the number of unseen cards"

        new_talon = []
        for card in talon:
            if card in unseen_talon:
                # take one of the random cards
                new_talon.append(unseen_cards.pop())
            else:
                new_talon.append(card)

        full_state.talon = Talon(new_talon)

        new_opponent_hand = []
        for card in opponent_hand:
            if card in unseen_opponent_hand:
                new_opponent_hand.append(unseen_cards.pop())
            else:
                new_opponent_hand.append(card)
        if self.am_i_leader():
            full_state.follower.hand = Hand(new_opponent_hand)
        else:
            full_state.leader.hand = Hand(new_opponent_hand)

        assert len(unseen_cards) == 0, "All cards must be consumed by wither the opponent hand or talon by now"

        return full_state


class _DummyBot(Bot):
    """A bot used by PlayerPerspective.make_assumption to replace the real bots. This bot cannot play and will throw an Exception for everything"""

    def get_move(self, state: 'PlayerPerspective', leader_move: Optional['Move']) -> 'Move':
        raise Exception("The GameState from make_assumption removes the real bots from the Game. If you want to continue the game, provide new Bots. See copy_with_other_bots in the GameState class.")

    def notify_game_end(self, won: bool, state: 'PlayerPerspective') -> None:
        raise Exception("The GameState from make_assumption removes the real bots from the Game. If you want to continue the game, provide new Bots. See copy_with_other_bots in the GameState class.")

    def notify_trump_exchange(self, move: 'Trump_Exchange') -> None:
        raise Exception("The GameState from make_assumption removes the real bots from the Game. If you want to continue the game, provide new Bots. See copy_with_other_bots in the GameState class.")


class LeaderPerspective(PlayerPerspective):

    def __init__(self, state: 'GameState', engine: 'GamePlayEngine') -> None:
        super().__init__(state, engine)
        self.__game_state = state
        self.__engine = engine

    def valid_moves(self) -> List[Move]:
        moves = self.__engine.move_validator.get_legal_leader_moves(self.__engine, self.__game_state)
        return list(moves)

    def get_hand(self) -> Hand:
        return self.__game_state.leader.hand.copy()

    def get_my_score(self) -> Score:
        return self.__game_state.leader.score

    def get_opponent_score(self) -> Score:
        return self.__game_state.follower.score

    def get_opponent_hand_in_phase_two(self) -> Hand:
        assert self.get_phase() == GamePhase.TWO
        return self.__game_state.follower.hand.copy()

    def am_i_leader(self) -> bool:
        return True

    def get_won_cards(self) -> CardCollection:
        return OrderedCardCollection(self.__game_state.leader.won_cards)

    def get_opponent_won_cards(self) -> CardCollection:
        return OrderedCardCollection(self.__game_state.follower.won_cards)

    def __repr__(self) -> str:
        return f"LeaderPerspective(state={self.__game_state}, engine={self.__engine})"


class FollowerPerspective(PlayerPerspective):
    def __init__(self, state: 'GameState', engine: 'GamePlayEngine', partial_trick: Optional[Move]) -> None:
        super().__init__(state, engine)
        self.__game_state = state
        self.__engine = engine
        self.__partial_trick = partial_trick

    def valid_moves(self) -> List[Move]:
        assert self.__partial_trick, "There is no partial trick for this follower, so no valid moves."
        return list(self.__engine.move_validator.get_legal_follower_moves(self.__engine, self.__game_state, self.__partial_trick))

    def get_hand(self) -> Hand:
        return self.__game_state.follower.hand.copy()

    def get_my_score(self) -> Score:
        return self.__game_state.follower.score

    def get_opponent_score(self) -> Score:
        return self.__game_state.leader.score

    def get_opponent_hand_in_phase_two(self) -> Hand:
        assert self.get_phase() == GamePhase.TWO
        return self.__game_state.leader.hand.copy()

    def am_i_leader(self) -> bool:
        return False

    def get_won_cards(self) -> CardCollection:
        return OrderedCardCollection(self.__game_state.follower.won_cards)

    def get_opponent_won_cards(self) -> CardCollection:
        return OrderedCardCollection(self.__game_state.leader.won_cards)

    def __repr__(self) -> str:
        return f"FollowerGameState(state={self.__game_state}, engine={self.__engine}, "
        f"partial_trick={self.__partial_trick})"


class ExchangeFollowerPerspective(PlayerPerspective):
    """
    A special PlayerGameState only used for the history of a game in which a Trump Exchange happened.
    This state is does not allow any moves.
    """

    def __init__(self, state: 'GameState', engine: 'GamePlayEngine') -> None:
        self.__game_state = state
        super().__init__(state, engine)

    def valid_moves(self) -> List[Move]:
        """
        Get a list of all valid moves the bot can play at this point in the game.

        Design note: this could also return an Iterable[Move], but List[Move] was chosen to make the API easier to use.
        """
        return []

    def get_hand(self) -> Hand:
        return self.__game_state.follower.hand.copy()

    def get_my_score(self) -> Score:
        return self.__game_state.follower.score

    def get_opponent_score(self) -> Score:
        return self.__game_state.leader.score

    def get_trump_suit(self) -> Suit:
        return self.__game_state.trump_suit

    def get_opponent_hand_in_phase_two(self) -> Hand:
        assert self.get_phase() == GamePhase.TWO
        return self.__game_state.leader.hand.copy()

    def get_opponent_won_cards(self) -> CardCollection:
        return OrderedCardCollection(self.__game_state.leader.won_cards)

    def get_won_cards(self) -> CardCollection:
        return OrderedCardCollection(self.__game_state.follower.won_cards)

    def am_i_leader(self) -> bool:
        return False


class WinnerPerspective(LeaderPerspective):
    """The gamestate given to the winner of the game at the very end"""

    def __init__(self, state: 'GameState', engine: 'GamePlayEngine') -> None:
        self.__game_state = state
        self.__engine = engine
        super().__init__(state, engine)

    def valid_moves(self) -> List[Move]:
        raise Exception("Cannot request valid moves from the final PlayerGameState because the game is over")

    def __repr__(self) -> str:
        return f"WinnerGameState(state={self.__game_state}, engine={self.__engine})"


class LoserPerspective(FollowerPerspective):
    """The gamestate given to the loser of the game at the very end"""

    def __init__(self, state: 'GameState', engine: 'GamePlayEngine') -> None:
        self.__game_state = state
        self.__engine = engine
        super().__init__(state, engine, None)

    def valid_moves(self) -> List[Move]:
        raise Exception("Cannot request valid moves from the final PlayerGameState because the game is over")

    def __repr__(self) -> str:
        return f"LoserGameState(state={self.__game_state}, engine={self.__engine})"


class DeckGenerator(ABC):
    @ abstractmethod
    def get_initial_deck(self) -> OrderedCardCollection:
        pass

    @ classmethod
    def shuffle_deck(self, deck: OrderedCardCollection, rng: Random) -> OrderedCardCollection:
        the_cards = list(deck.get_cards())
        rng.shuffle(the_cards)
        return OrderedCardCollection(the_cards)


class SchnapsenDeckGenerator(DeckGenerator):

    @ classmethod
    def get_initial_deck(self) -> OrderedCardCollection:
        deck = OrderedCardCollection()
        for suit in Suit:
            for rank in [Rank.JACK, Rank.QUEEN, Rank.KING, Rank.TEN, Rank.ACE]:
                deck._cards.append(Card.get_card(rank, suit))
        return deck


class HandGenerator(ABC):
    @ abstractmethod
    def generateHands(self, cards: OrderedCardCollection) -> Tuple[Hand, Hand, Talon]:
        pass


class SchnapsenHandGenerator(HandGenerator):
    @ classmethod
    def generateHands(self, cards: OrderedCardCollection) -> Tuple[Hand, Hand, Talon]:
        the_cards = list(cards.get_cards())
        hand1 = Hand([the_cards[i] for i in range(0, 10, 2)], max_size=5)
        hand2 = Hand([the_cards[i] for i in range(1, 11, 2)], max_size=5)
        rest = Talon(the_cards[10:])
        return (hand1, hand2, rest)


class TrickImplementer(ABC):
    @ abstractmethod
    def play_trick(self, game_engine: 'GamePlayEngine', game_state: GameState) -> GameState:
        pass

    @ abstractmethod
    def play_trick_with_fixed_leader_move(self, game_engine: 'GamePlayEngine', game_state: GameState,
                                          leader_move: Move) -> GameState:
        pass


class SchnapsenTrickImplementer(TrickImplementer):

    def play_trick(self, game_engine: 'GamePlayEngine', game_state: GameState) -> GameState:
        leader_move = self.get_leader_move(game_engine, game_state)
        return self.play_trick_with_fixed_leader_move(game_engine=game_engine, game_state=game_state, leader_move=leader_move)

    def play_trick_with_fixed_leader_move(self, game_engine: 'GamePlayEngine', game_state: GameState,
                                          leader_move: Move) -> GameState:
        if leader_move.is_trump_exchange():
            next_game_state = game_state.copy_for_next()
            exchange = cast(Trump_Exchange, leader_move)
            old_trump_card = old_game_state.talon.trump_card()
            assert old_trump_card
            self.play_trump_exchange(next_game_state, exchange)
            # remember the previous state
<<<<<<< HEAD
            next_game_state.previous = Previous(game_state, ExchangeTrick(exchange), True)
=======
            next_game_state.previous = Previous(old_game_state, ExchangeTrick(exchange, old_trump_card), True)
>>>>>>> c1e5959f
            # The whole trick ends here.
            return next_game_state

        # We have a PartialTrick, ask the follower for its move
        partial_trick = cast(Union[Marriage, RegularMove], leader_move)
        follower_move = self.get_follower_move(game_engine, game_state, partial_trick)

        trick = RegularTrick(leader_move=partial_trick, follower_move=follower_move)
        return self._apply_regular_trick(game_engine=game_engine, game_state=game_state, trick=trick)

    def _apply_regular_trick(self, game_engine: 'GamePlayEngine', game_state: GameState, trick: RegularTrick) -> GameState:

        # apply the trick to the next_game_state
        # The next game state will be modified during this trick. We start from the previous state
        next_game_state = game_state.copy_for_next()

        if trick.leader_move.is_marriage():
            marriage_move: Marriage = cast(Marriage, trick.leader_move)
            self._play_marriage(game_engine, next_game_state, marriage_move=marriage_move)
            regular_leader_move: RegularMove = cast(Marriage, trick.leader_move).as_regular_move()
        else:
            regular_leader_move = cast(RegularMove, trick.leader_move)

        # # apply changes in the hand and talon
        next_game_state.leader.hand.remove(regular_leader_move.card)
        next_game_state.follower.hand.remove(trick.follower_move.card)

        # We set the leader for the next state based on what the scorer decides
        next_game_state.leader, next_game_state.follower, leader_remained_leader = game_engine.trick_scorer.score(trick, next_game_state.leader, next_game_state.follower, next_game_state.trump_suit)

        # important: the winner takes the first card of the talon, the loser the second one.
        # this also ensures that the loser of the last trick of the first phase gets the face up trump
        if not next_game_state.talon.is_empty():
            drawn = iter(next_game_state.talon.draw_cards(2))
            next_game_state.leader.hand.add(next(drawn))
            next_game_state.follower.hand.add(next(drawn))

        next_game_state.previous = Previous(game_state, trick=trick, leader_remained_leader=leader_remained_leader)

        return next_game_state

    def get_leader_move(self, game_engine: 'GamePlayEngine', game_state: 'GameState') -> Move:
        # ask first players move trough the requester
        leader_game_state = LeaderPerspective(game_state, game_engine)
        leader_move = game_engine.move_requester.get_move(game_state.leader, leader_game_state, None)
        if not game_engine.move_validator.is_legal_leader_move(game_engine, game_state, leader_move):
            raise Exception("Leader played an illegal move")

        return leader_move

    def play_trump_exchange(self, game_state: GameState, trump_exchange: Trump_Exchange) -> None:
        assert trump_exchange.jack.suit is game_state.trump_suit, \
            f"A trump exchange can only be done with a Jack of the same suit as the current trump. Got a {trump_exchange.jack} while the  Trump card is a {game_state.trump_suit}"
        # apply the changes in the gamestate
        game_state.leader.hand.remove(trump_exchange.jack)
        old_trump = game_state.talon.trump_exchange(trump_exchange.jack)
        game_state.leader.hand.add(old_trump)
        # We notify the other bot that an exchange happened
        game_state.follower.implementation.notify_trump_exchange(trump_exchange)

    def _play_marriage(self, game_engine: 'GamePlayEngine', game_state: GameState, marriage_move: Marriage) -> None:
        score = game_engine.trick_scorer.marriage(marriage_move, game_state)
        game_state.leader.score += score

    def get_follower_move(self, game_engine: 'GamePlayEngine', game_state: 'GameState', partial_trick: Move) -> RegularMove:
        follower_game_state = FollowerPerspective(game_state, game_engine, partial_trick)

        follower_move = game_engine.move_requester.get_move(game_state.follower, follower_game_state, partial_trick)
        if follower_move not in game_engine.move_validator.get_legal_follower_moves(game_engine, game_state, partial_trick):
            raise Exception("Follower played an illegal move")
        return cast(RegularMove, follower_move)


class MoveRequester:
    """An the logic of requesting a move from a bot.
    This logic also determines what happens in case the bot is to slow, throws an exception during operation, etc"""

    @ abstractmethod
    def get_move(self, bot: BotState, state: PlayerPerspective, leader_move: Optional[Move]) -> Move:
        pass


class SimpleMoveRequester(MoveRequester):

    """The simplest just asks the move"""

    def get_move(self, bot: BotState, state: PlayerPerspective, leader_move: Optional[Move]) -> Move:
        return bot.get_move(state, leader_move=leader_move)


class MoveValidator(ABC):
    @ abstractmethod
    def get_legal_leader_moves(self, game_engine: 'GamePlayEngine', game_state: GameState) -> Iterable[Move]:
        pass

    @ abstractmethod
    def get_legal_follower_moves(self, game_engine: 'GamePlayEngine', game_state: GameState, partial_trick: Move) -> Iterable[Move]:
        pass

    def is_legal_leader_move(self, game_engine: 'GamePlayEngine', game_state: GameState, move: Move) -> bool:
        return move in self.get_legal_leader_moves(game_engine, game_state)


class SchnapsenMoveValidator(MoveValidator):

    def get_legal_leader_moves(self, game_engine: 'GamePlayEngine', game_state: GameState) -> Iterable[Move]:
        # all cards in the hand can be played
        cards_in_hand = game_state.leader.hand
        valid_moves: List[Move] = [RegularMove(card) for card in cards_in_hand]
        # trump exchanges
        if not game_state.talon.is_empty():
            trump_jack = Card.get_card(Rank.JACK, game_state.trump_suit)
            if trump_jack in cards_in_hand:
                valid_moves.append(Trump_Exchange(trump_jack))
        # mariages
        for card in cards_in_hand.filter_rank(Rank.QUEEN):
            king_card = Card.get_card(Rank.KING, card.suit)
            if king_card in cards_in_hand:
                valid_moves.append(Marriage(card, king_card))
        return valid_moves

    def is_legal_leader_move(self, game_engine: 'GamePlayEngine', game_state: GameState, move: Move) -> bool:
        cards_in_hand = game_state.leader.hand
        if move.is_marriage():
            marriage_move = cast(Marriage, move)
            # we do not have to check whether they are the same suit because of the implementation of Marriage
            return marriage_move.queen_card in cards_in_hand and marriage_move.king_card in cards_in_hand
        if move.is_trump_exchange():
            if game_state.talon.is_empty():
                return False
            trump_move: Trump_Exchange = cast(Trump_Exchange, move)
            return trump_move.jack in cards_in_hand
        # it has to be a regular move
        regular_move = cast(RegularMove, move)
        return regular_move.card in cards_in_hand

    def get_legal_follower_moves(self, game_engine: 'GamePlayEngine', game_state: GameState, partial_trick: Move) -> Iterable[Move]:
        hand = game_state.follower.hand
        if partial_trick.is_marriage():
            leader_card = cast(Marriage, partial_trick).queen_card
        else:
            leader_card = cast(RegularMove, partial_trick).card
        if game_state.game_phase() is GamePhase.ONE:
            # no need to follow, any card in the hand is a legal move
            return RegularMove.from_cards(hand.get_cards())
        else:
            # information from https://www.pagat.com/marriage/schnaps.html
            # ## original formulation ##
            # if your opponent leads a non-trump:
            #     you must play a higher card of the same suit if you can;
            #     failing this you must play a lower card of the same suit;
            #     if you have no card of the suit that was led you must play a trump;
            #     if you have no trumps either you may play anything.
            # If your opponent leads a trump:
            #     you must play a higher trump if possible;
            #     if you have no higher trump you must play a lower trump;
            #     if you have no trumps at all you may play anything.
            # ## implemented version, realizing that the rules for trump are overlapping with the normal case ##
            # you must play a higher card of the same suit if you can
            # failing this, you must play a lower card of the same suit;
            # --new--> failing this, if the opponen did not play a trump, you must play a trump
            # failing this, you can play anything
            leader_card_score = game_engine.trick_scorer.rank_to_points(leader_card.rank)
            # you must play a higher card of the same suit if you can;
            same_suit_cards = hand.filter_suit(leader_card.suit)
            if same_suit_cards:
                higher_same_suit, lower_same_suit = [], []
                for card in same_suit_cards:
                    # TODO this is slightly ambigousm should this be >= ??
                    higher_same_suit.append(card) if game_engine.trick_scorer.rank_to_points(card.rank) > leader_card_score else lower_same_suit.append(card)
                if higher_same_suit:
                    return RegularMove.from_cards(higher_same_suit)
            # failing this, you must play a lower card of the same suit;
                elif lower_same_suit:
                    return RegularMove.from_cards(lower_same_suit)
                raise AssertionError("Somethign is wrong in the logic here. There should be cards, but they are neither placed in the low, nor higher list")
            # failing this, if the opponen did not play a trump, you must play a trump
            trump_cards = hand.filter_suit(game_state.trump_suit)
            if leader_card.suit != game_state.trump_suit and trump_cards:
                return RegularMove.from_cards(trump_cards)
            # failing this, you can play anything
            return RegularMove.from_cards(hand.get_cards())


class TrickScorer(ABC):
    @ abstractmethod
    def score(self, trick: RegularTrick, leader: BotState, follower: BotState, trump: Suit) -> Tuple[BotState, BotState, bool]:
        """
        Score the trick for the given leader and follower. The returned bots are copies and have the score of the trick applied.
        They are returned in order (new_leader, new_follower). If appropriate, also pending points have been applied.
        The boolean is True if the leading bot remained the same, i.e., the past leader remains the leader
        """
        pass

    @ abstractmethod
    def declare_winner(self, game_state: GameState) -> Optional[Tuple[BotState, int]]:
        """return a bot and the number of points if there is a winner of this game already"""
        pass

    @ abstractmethod
    def rank_to_points(self, rank: Rank) -> int:
        pass

    @ abstractmethod
    def marriage(self, move: Marriage, gamestate: GameState) -> 'Score':
        pass


class SchnapsenTrickScorer(TrickScorer):

    SCORES = {
        Rank.ACE: 11,
        Rank.TEN: 10,
        Rank.KING: 4,
        Rank.QUEEN: 3,
        Rank.JACK: 2,
    }

    def rank_to_points(self, rank: Rank) -> int:
        return SchnapsenTrickScorer.SCORES[rank]

    def marriage(self, move: Marriage, gamestate: GameState) -> 'Score':
        if move.suit is gamestate.trump_suit:
            # royal marriage
            return Score(pending_points=40)
        else:
            # any other marriage
            return Score(pending_points=20)

    def score(self, trick: RegularTrick, leader: BotState, follower: BotState, trump: Suit) -> Tuple[BotState, BotState, bool]:

        if trick.leader_move.is_marriage():
            regular_leader_move: RegularMove = cast(Marriage, trick.leader_move).as_regular_move()
        else:
            regular_leader_move = cast(RegularMove, trick.leader_move)

        leader_card = regular_leader_move.card
        follower_card = trick.follower_move.card
        assert leader_card != follower_card
        leader_card_points = self.rank_to_points(leader_card.rank)
        follower_card_points = self.rank_to_points(follower_card.rank)

        if leader_card.suit is follower_card.suit:
            # same suit, either trump or not
            if leader_card_points > follower_card_points:
                leader_wins = True
            else:
                leader_wins = False
        elif leader_card.suit is trump:
            # the follower suit cannot be trumps as per the previous condition
            leader_wins = True
        elif follower_card.suit is trump:
            # the leader suit cannot be trumps because of the previous conditions
            leader_wins = False
        else:
            # the follower did not follow the suit of the leader and did not play trumps, hence the leader wins
            leader_wins = True
        winner, loser = (leader, follower) if leader_wins else (follower, leader)
        # record the win
        winner.won_cards.extend([leader_card, follower_card])
        # apply the points
        points_gained = leader_card_points + follower_card_points
        winner.score += Score(direct_points=points_gained)
        # add winner's total of direct and pending points as their new direct points
        winner.score = winner.score.redeem_pending_points()
        return winner, loser, leader_wins

    def declare_winner(self, game_state: GameState) -> Optional[Tuple[BotState, int]]:
        """
        Declaring a winner uses the logic from https://www.pagat.com/marriage/schnaps.html#marriages , but simplified, because we do not have closing of the Talon and no need to guess the scores.
        The following text adapted accordingly from that website.

        If a player has 66 or more points, she scores points toward game as follows:

            * one game point, if the opponent has made at least 33 points;
            * two game points, if the opponent has made fewer than 33 points, but has won at least one trick (opponent is said to be Schneider);
            * three game points, if the opponent has won no tricks (opponent is said to be Schwarz).

        If play continued to the very last trick with the talon exhausted, the player who takes the last trick wins the hand, scoring one game point, irrespective of the number of card points the players have taken.
        """
        if game_state.leader.score.direct_points >= 66:
            follower_score = game_state.follower.score.direct_points
            if follower_score == 0:
                return game_state.leader, 3
            elif follower_score >= 33:
                return game_state.leader, 1
            else:
                # second case in explaination above, 0 < score < 33
                assert follower_score < 66
                return game_state.leader, 2
        elif game_state.follower.score.direct_points >= 66:
            raise AssertionError("Would declare the follower winner, but this should never happen in the current implementation")
        elif game_state.are_all_cards_played():
            return game_state.leader, 1
        else:
            return None


@ dataclass
class GamePlayEngine:
    deck_generator: DeckGenerator
    hand_generator: HandGenerator
    trick_implementer: TrickImplementer
    move_requester: MoveRequester
    move_validator: MoveValidator
    trick_scorer: TrickScorer

    def play_game(self, bot1: Bot, bot2: Bot, rng: Random) -> Tuple[Bot, int, Score]:
        """
        Play a game between bot1 and bot2, using the rng to create the game.

        :param bot1: The first bot playing the game. This bot will be the leader for the first trick.
        :param bot2: The second bot playing the game. This bot will be the follower for the first trick.
        :param rng: The random number generator used to shuffle the deck.

        :returns: A tuple with the bot which won the game, the number of points obtained from this game and the score attained.
        """
        cards = self.deck_generator.get_initial_deck()
        shuffled = self.deck_generator.shuffle_deck(cards, rng)
        hand1, hand2, talon = self.hand_generator.generateHands(shuffled)

        leader_state = BotState(implementation=bot1, hand=hand1)
        follower_state = BotState(implementation=bot2, hand=hand2)

        game_state = GameState(
            leader=leader_state,
            follower=follower_state,
            talon=talon,
            previous=None
        )
        winner, points, score = self.play_game_from_state(game_state=game_state, leader_move=None)
        return winner, points, score

    def play_game_from_state_with_new_bots(self, game_state: GameState, new_leader: Bot, new_follower: Bot, leader_move: Optional[Move]) -> Tuple[Bot, int, Score]:
        """
        Continue a game  which might have started before with other bots, with new bots.
        The new bots are new_leader and new_follower.
        The leader move is an optional paramter which can be provided to force this first move from the leader.

        :param game_state: The state of the game to start from
        :param new_leader: The bot which will take the leader role in the game.
        :param new_follower: The bot which will take the follower in the game.
        :param leader_move: if provided, the leader will be forced to play this move as its first move.

        :returns: A tuple with the bot which won the game, the number of points obtained from this game and the score attained.
        """

        game_state_copy = game_state.copy_with_other_bots(new_leader=new_leader, new_follower=new_follower)
        return self.play_game_from_state(game_state_copy, leader_move=leader_move)

    def play_game_from_state(self, game_state: GameState, leader_move: Optional[Move]) -> Tuple[Bot, int, Score]:
        """
        Continue a game  which might have been started before.
        The leader move is an optional paramter which can be provided to force this first move from the leader.

        :param game_state: The state of the game to start from
        :param leader_move: if provided, the leader will be forced to play this move as its first move.

        :returns: A tuple with the bot which won the game, the number of points obtained from this game and the score attained.
        """
        winner: Optional[BotState] = None
        points: int = -1
        while not winner:
            if leader_move is not None:
                # we continues from a game where the leading bot already did a move, we immitate that
                game_state = self.trick_implementer.play_trick_with_fixed_leader_move(game_engine=self, game_state=game_state, leader_move=leader_move)
                leader_move = None
            else:
                game_state = self.trick_implementer.play_trick(self, game_state)
            winner, points = self.trick_scorer.declare_winner(game_state) or (None, -1)

        winner_state = WinnerPerspective(game_state, self)
        winner.implementation.notify_game_end(won=True, state=winner_state)

        loser_state = LoserPerspective(game_state, self)
        game_state.follower.implementation.notify_game_end(False, state=loser_state)

        return winner.implementation, points, winner.score

    def play_at_most_n_tricks(self, game_state: GameState, new_leader: Bot, new_follower: Bot, n: int) -> Tuple[GameState, int]:
        """
        Plays up to n tricks (including the one started by the leader, if provided) on a game which might have started before.
        The number of tricks will be smaller than n in case the game ends before n tricks are played.
        The new bots are new_leader and new_follower.

        This method does not make changes to the provided game_state.

        :param game_state: The state of the game to start from
        :param new_leader: The bot which will take the leader role in the game.
        :param new_follower: The bot which will take the follower in the game.

        :returns: The GameState reached and the number of steps actually taken.
        """
        assert n >= 0, "Cannot play less than 0 rounds"
        game_state_copy = game_state.copy_with_other_bots(new_leader=new_leader, new_follower=new_follower)

        winner: Optional[BotState] = None
        rounds_played = 0
        while not winner:
            if rounds_played == n:
                break
            game_state_copy = self.trick_implementer.play_trick(self, game_state_copy)
            winner, _ = self.trick_scorer.declare_winner(game_state_copy) or (None, -1)
            rounds_played += 1
        if winner:
            winner_state = WinnerPerspective(game_state_copy, self)
            winner.implementation.notify_game_end(won=True, state=winner_state)

            loser_state = LoserPerspective(game_state_copy, self)
            game_state_copy.follower.implementation.notify_game_end(False, state=loser_state)

        return game_state_copy, rounds_played

    def __repr__(self) -> str:
        return f"GamePlayEngine(deck_generator={self.deck_generator}, "\
               f"hand_generator={self.hand_generator}, "\
               f"trick_implementer={self.trick_implementer}, "\
               f"move_requester={self.move_requester}, "\
               f"move_validator={self.move_validator}, "\
               f"trick_scorer={self.trick_scorer})"


class SchnapsenGamePlayEngine(GamePlayEngine):
    def __init__(self) -> None:
        super().__init__(
            deck_generator=SchnapsenDeckGenerator(),
            hand_generator=SchnapsenHandGenerator(),
            trick_implementer=SchnapsenTrickImplementer(),
            move_requester=SimpleMoveRequester(),
            move_validator=SchnapsenMoveValidator(),
            trick_scorer=SchnapsenTrickScorer()
        )

    def __repr__(self) -> str:
        return super().__repr__()


# engine = GamePlayEngine(startingDeck=MyDeck(), hand_generator = HandGenetation, play_trick = MyPlayTrick(), move_requester=Move_Requester, move_validator = MoveValidator(), scorer = ScoreThing() ),


# engine.play_game(bot1, bot 2)<|MERGE_RESOLUTION|>--- conflicted
+++ resolved
@@ -775,6 +775,7 @@
         seen_cards = self.seen_cards(leader_move)
         full_deck = self.__engine.deck_generator.get_initial_deck()
 
+        opponent_hand = self.__get_opponent_bot_state().hand.copy()
         unseen_opponent_hand = list(filter(lambda card: card not in seen_cards, opponent_hand))
 
         talon = full_state.talon
@@ -1038,11 +1039,7 @@
             assert old_trump_card
             self.play_trump_exchange(next_game_state, exchange)
             # remember the previous state
-<<<<<<< HEAD
-            next_game_state.previous = Previous(game_state, ExchangeTrick(exchange), True)
-=======
             next_game_state.previous = Previous(old_game_state, ExchangeTrick(exchange, old_trump_card), True)
->>>>>>> c1e5959f
             # The whole trick ends here.
             return next_game_state
 
@@ -1351,15 +1348,6 @@
     trick_scorer: TrickScorer
 
     def play_game(self, bot1: Bot, bot2: Bot, rng: Random) -> Tuple[Bot, int, Score]:
-        """
-        Play a game between bot1 and bot2, using the rng to create the game.
-
-        :param bot1: The first bot playing the game. This bot will be the leader for the first trick.
-        :param bot2: The second bot playing the game. This bot will be the follower for the first trick.
-        :param rng: The random number generator used to shuffle the deck.
-
-        :returns: A tuple with the bot which won the game, the number of points obtained from this game and the score attained.
-        """
         cards = self.deck_generator.get_initial_deck()
         shuffled = self.deck_generator.shuffle_deck(cards, rng)
         hand1, hand2, talon = self.hand_generator.generateHands(shuffled)
@@ -1377,38 +1365,18 @@
         return winner, points, score
 
     def play_game_from_state_with_new_bots(self, game_state: GameState, new_leader: Bot, new_follower: Bot, leader_move: Optional[Move]) -> Tuple[Bot, int, Score]:
-        """
-        Continue a game  which might have started before with other bots, with new bots.
-        The new bots are new_leader and new_follower.
-        The leader move is an optional paramter which can be provided to force this first move from the leader.
-
-        :param game_state: The state of the game to start from
-        :param new_leader: The bot which will take the leader role in the game.
-        :param new_follower: The bot which will take the follower in the game.
-        :param leader_move: if provided, the leader will be forced to play this move as its first move.
-
-        :returns: A tuple with the bot which won the game, the number of points obtained from this game and the score attained.
-        """
 
         game_state_copy = game_state.copy_with_other_bots(new_leader=new_leader, new_follower=new_follower)
         return self.play_game_from_state(game_state_copy, leader_move=leader_move)
 
     def play_game_from_state(self, game_state: GameState, leader_move: Optional[Move]) -> Tuple[Bot, int, Score]:
-        """
-        Continue a game  which might have been started before.
-        The leader move is an optional paramter which can be provided to force this first move from the leader.
-
-        :param game_state: The state of the game to start from
-        :param leader_move: if provided, the leader will be forced to play this move as its first move.
-
-        :returns: A tuple with the bot which won the game, the number of points obtained from this game and the score attained.
-        """
+
         winner: Optional[BotState] = None
         points: int = -1
         while not winner:
             if leader_move is not None:
                 # we continues from a game where the leading bot already did a move, we immitate that
-                game_state = self.trick_implementer.play_trick_with_fixed_leader_move(game_engine=self, game_state=game_state, leader_move=leader_move)
+                game_state = self.trick_implementer.play_trick_with_fixed_leader_move(self, game_state=game_state, leader_move=leader_move)
                 leader_move = None
             else:
                 game_state = self.trick_implementer.play_trick(self, game_state)
@@ -1421,40 +1389,6 @@
         game_state.follower.implementation.notify_game_end(False, state=loser_state)
 
         return winner.implementation, points, winner.score
-
-    def play_at_most_n_tricks(self, game_state: GameState, new_leader: Bot, new_follower: Bot, n: int) -> Tuple[GameState, int]:
-        """
-        Plays up to n tricks (including the one started by the leader, if provided) on a game which might have started before.
-        The number of tricks will be smaller than n in case the game ends before n tricks are played.
-        The new bots are new_leader and new_follower.
-
-        This method does not make changes to the provided game_state.
-
-        :param game_state: The state of the game to start from
-        :param new_leader: The bot which will take the leader role in the game.
-        :param new_follower: The bot which will take the follower in the game.
-
-        :returns: The GameState reached and the number of steps actually taken.
-        """
-        assert n >= 0, "Cannot play less than 0 rounds"
-        game_state_copy = game_state.copy_with_other_bots(new_leader=new_leader, new_follower=new_follower)
-
-        winner: Optional[BotState] = None
-        rounds_played = 0
-        while not winner:
-            if rounds_played == n:
-                break
-            game_state_copy = self.trick_implementer.play_trick(self, game_state_copy)
-            winner, _ = self.trick_scorer.declare_winner(game_state_copy) or (None, -1)
-            rounds_played += 1
-        if winner:
-            winner_state = WinnerPerspective(game_state_copy, self)
-            winner.implementation.notify_game_end(won=True, state=winner_state)
-
-            loser_state = LoserPerspective(game_state_copy, self)
-            game_state_copy.follower.implementation.notify_game_end(False, state=loser_state)
-
-        return game_state_copy, rounds_played
 
     def __repr__(self) -> str:
         return f"GamePlayEngine(deck_generator={self.deck_generator}, "\
